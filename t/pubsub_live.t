--- conflicted
+++ resolved
@@ -18,33 +18,6 @@
   new_ok 'Mojo::Redis' => [server => $ENV{REDIS_SERVER}, timeout => 5];
 
 my $errors = 0;
-<<<<<<< HEAD
-$redis->on(error => sub { diag $_[1]; $errors++ });
-$redis->select(14);
-
-my $cb=0;
-$redis->subscribe(
-  'foo','bar' => sub {
-    my ($redis,$res)=@_;
-    diag @$res;
-    $cb++;
-    if($cb==1) {
-      is_deeply( $res, ['subscribe', 'foo', 1], "first" );
-      $redis->execute(['publish','foo', 'shoo']);
-      $redis->publish('bar', 'once mo');
-    }
-    elsif($cb==2) {
-      is_deeply( $res, ['subscribe', 'bar', 2], "second" );
-    }
-    elsif($cb==3) {
-      is_deeply( $res, ['message', 'foo','shoo'], "third");
-      $redis->ioloop->stop;
-    }
-  }
-);
-
-Mojo::IOLoop->start;
-=======
 my $scb=0;
 my $mcb=0;
 
@@ -86,5 +59,4 @@
   },
 );
 
-Mojo::IOLoop->start;
->>>>>>> 90846b0a
+Mojo::IOLoop->start;